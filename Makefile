--- conflicted
+++ resolved
@@ -42,16 +42,9 @@
 	protoc -I=./api ./api/raft.proto --go_out=. --go-grpc_out=.
 	mkdir -p ./internal/raft
 	cp ./github.com/btmorr/leifdb/internal/raft/* ./internal/raft/
-<<<<<<< HEAD
 	rm -rf ./github.com
 
-# Note this is not working completely correctly now, as the default config file
-# does not work out of the box--revisit after consolidating configration and
-# making it more amenable to containerization
 .PHONY: container
 container:
 	env GOOS=linux GOARCH=amd64 go build -o build/leifdb
-	docker build -t leifdb:0 .
-=======
-	rm -rf ./github.com
->>>>>>> faf69d15
+	docker build -t leifdb:0 .